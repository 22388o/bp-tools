--- conflicted
+++ resolved
@@ -29,16 +29,10 @@
 #[cfg(any(feature = "electrum", feature = "esplora", feature = "mempool"))]
 mod any;
 
-<<<<<<< HEAD
+#[cfg(any(feature = "electrum", feature = "esplora", feature = "mempool"))]
+pub use any::{AnyIndexer, AnyIndexerError};
 #[cfg(any(feature = "esplora", feature = "mempool"))]
 pub use mempool::MempoolClient;
-
-#[cfg(any(feature = "electrum", feature = "esplora", feature = "mempool"))]
-pub use any::AnyIndexer;
-=======
-#[cfg(any(feature = "electrum", feature = "esplora"))]
-pub use any::{AnyIndexer, AnyIndexerError};
->>>>>>> 783d9772
 use descriptors::Descriptor;
 
 use crate::{Layer2, MayError, WalletCache, WalletDescr};
